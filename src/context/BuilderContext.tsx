"use client";

import {
  createContext,
  useCallback,
  useContext,
  useEffect,
  useMemo,
  useRef,
  useState,
} from "react";
import { usePathname, useRouter } from "next/navigation";

import type { TemplateDefinition } from "@/lib/templates";
import {
  DEFAULT_BUILDER_PAGES,
  useBuilderStore,
  type BuilderDevice,
} from "@/store/builderStore";

type Device = BuilderDevice;

export type ThemeState = {
  name?: string;
  label?: string;
  colors: Record<string, string>;
  fonts: Record<string, string>;
};

export type TemplateContentField = {
  key: string;
  label: string;
  type: "text" | "textarea" | "email" | "image" | "gallery" | "color";
  placeholder?: string;
  description?: string;
  defaultValue?: string;
};

export type TemplateContentSection = {
  id: string;
  label: string;
  description?: string;
  fields: TemplateContentField[];
};

import {
  BUILDER_STEPS,
  type BuilderStep,
  buildBuilderStepPath,
  getActiveBuilderStep,
  resolveBuilderBasePath,
} from "@/lib/builderSteps";

type BuilderContextValue = {
  templates: TemplateDefinition[];
  device: Device;
  setDevice: (device: Device) => void;
  previewFrame: HTMLIFrameElement | null;
  registerPreviewFrame: (frame: HTMLIFrameElement | null) => void;
  previewDocument: string;
  isSidebarCollapsed: boolean;
  toggleSidebar: () => void;
  selectedTemplate: TemplateDefinition;
  selectTemplate: (templateId: string) => void;
  theme: ThemeState;
  themeDefaults: ThemeState;
  updateTheme: (changes: Partial<ThemeState>) => void;
  registerThemeDefaults: (defaults: Partial<ThemeState>) => void;
  content: Record<string, unknown>;
  updateContent: (key: string, value: unknown) => void;
  contentSections: TemplateContentSection[];
  registerContentPlaceholders: (placeholders: string[]) => void;
  isPreviewReady: boolean;
  updatePreviewDocument: (html: string) => void;
  openPreview: () => void;
  steps: readonly BuilderStep[];
  currentStep: number;
  currentStepKey: BuilderStep;
  goToStep: (index: number) => void;
  nextStep: () => void;
  prevStep: () => void;
  builderBasePath: string;
  websiteId?: string;
  setWebsiteId: (websiteId: string | undefined) => void;
  saveWebsiteChanges: (websiteId: string, updates: Record<string, unknown>) => Promise<unknown | undefined>;
};

const BuilderContext = createContext<BuilderContextValue | undefined>(undefined);

function createInitialTheme(template: TemplateDefinition | undefined): ThemeState {
  const colorEntries = (template?.colors ?? []).map((color) => [color.id, color.default ?? ""] as const);
  const fontEntries = (template?.fonts ?? []).map((font) => [font, ""] as const);
  return {
    name: "Default",
    label: "Default",
    colors: Object.fromEntries(colorEntries),
    fonts: Object.fromEntries(fontEntries),
  };
}

function toSlug(value: string) {
  return value
    .toLowerCase()
    .replace(/[^a-z0-9]+/g, "-")
    .replace(/^-+|-+$/g, "");
}

function toSentence(value: string) {
  return value
    .replace(/([a-z])([A-Z])/g, "$1 $2")
    .replace(/[-_.]+/g, " ")
    .replace(/\s+/g, " ")
    .trim()
    .replace(/^./, (match) => match.toUpperCase());
}

function inferFieldType(key: string): "text" | "textarea" | "email" {
  if (/email/i.test(key)) {
    return "email";
  }
  if (/(description|summary|body|about|bio|details|quote)/i.test(key)) {
    return "textarea";
  }
  return "text";
}

function buildContentSections(
  placeholders: string[],
  template: TemplateDefinition | undefined
): { sections: TemplateContentSection[]; keys: string[]; defaults: Record<string, string> } {
  const seenKeys = new Set<string>();
  const defaults: Record<string, string> = {};

  const sectionMap = new Map<string, TemplateContentSection>();
  const templateSections = template?.sections ?? [];

  templateSections.forEach((section) => {
    // ✅ Make sure we always return a TemplateContentField or null
    const fields: TemplateContentField[] = section.fields
      .map((field): TemplateContentField | null => {
        const key = field.id.trim();
        if (!key) return null;

        seenKeys.add(key);

        if (typeof field.default === "string") {
          defaults[key] = field.default;
        }

        return {
          key,
          label: field.label ?? toSentence(key.split(".").pop() ?? key),
          type: mapFieldType(field.type, key),
          placeholder: field.placeholder ?? undefined,
          description: field.description ?? undefined,
          defaultValue: field.default ?? undefined,
        };
      })
      // ✅ Proper type predicate so TS narrows nulls
      .filter((field): field is TemplateContentField => field !== null);

    sectionMap.set(section.id, {
      id: section.id,
      label: section.label ?? toSentence(section.id),
      description: section.description,
      fields,
    });
  });

  // ✅ Add missing placeholders that aren't explicitly declared
  placeholders.forEach((placeholder) => {
    const trimmed = placeholder.trim();
    if (!trimmed || seenKeys.has(trimmed) || trimmed.startsWith("modules.")) {
      return;
    }

    seenKeys.add(trimmed);

    const [rawSection, ...fieldParts] = trimmed.split(".");
    const hasSection = fieldParts.length > 0;
    const sectionId = hasSection ? toSlug(rawSection) : "general";
    const fieldKey = hasSection ? fieldParts.join(".") : rawSection;

    if (!sectionMap.has(sectionId)) {
      sectionMap.set(sectionId, {
        id: sectionId,
        label: hasSection ? toSentence(rawSection) : "General",
        fields: [],
      });
    }

    const section = sectionMap.get(sectionId);
    if (!section) return;

    section.fields.push({
      key: trimmed,
      label: toSentence(fieldKey),
      type: inferFieldType(fieldKey),
      placeholder: undefined,
      description: undefined,
      defaultValue: undefined,
    });
  });

  // ✅ Sort sections and deduplicate field keys
  const sections = Array.from(sectionMap.values()).filter(
    (section) => section.fields.length > 0
  );

  if (templateSections.length) {
    const order = new Map(templateSections.map((section, index) => [section.id, index] as const));
    sections.sort((a, b) => {
      const aIndex = order.get(a.id) ?? Number.MAX_SAFE_INTEGER;
      const bIndex = order.get(b.id) ?? Number.MAX_SAFE_INTEGER;
      if (aIndex === bIndex) return a.label.localeCompare(b.label);
      return aIndex - bIndex;
    });
  } else {
    sections.sort((a, b) => a.label.localeCompare(b.label));
  }

  sections.forEach((section) => {
    section.fields = section.fields.filter(
      (field, index, array) => array.findIndex((item) => item.key === field.key) === index
    );
  });

  return {
    sections,
    keys: Array.from(seenKeys),
    defaults,
  };
}


function mapFieldType(fieldType: TemplateContentField["type"] | string | undefined, key: string) {
  if (
    fieldType === "textarea" ||
    fieldType === "image" ||
    fieldType === "gallery" ||
    fieldType === "color"
  ) {
    return fieldType;
  }
  if (fieldType === "email") {
    return "email";
  }
  return inferFieldType(key);
}

function createDefaultContent(
  placeholders: string[],
  defaults: Record<string, string>,
  metaSources: Array<Record<string, unknown>> = []
) {
  const result: Record<string, unknown> = {};
  placeholders.forEach((placeholder) => {
    const key = placeholder.trim();
    if (!key) {
      return;
    }
    for (const source of metaSources) {
      const metaValue = getValueAtPath(source, key);
      if (metaValue !== undefined) {
        result[key] = cloneValue(metaValue);
        return;
      }
    }
    if (typeof defaults[key] === "string") {
      result[key] = defaults[key];
      return;
    }
    const label = key.split(".").pop() ?? key;
    result[key] = toSentence(label);
  });
  return result;
}

function cloneValue<T>(value: T): T {
  return toPlainValue(value) as T;
}

function toPlainValue(value: unknown): unknown {
  if (value instanceof Map) {
    return toPlainValue(Object.fromEntries(value));
  }
  if (Array.isArray(value)) {
    return value.map((item) => toPlainValue(item));
  }
  if (isPlainObject(value)) {
    const entries = Object.entries(value).map(([key, entry]) => [key, toPlainValue(entry)] as const);
    return Object.fromEntries(entries);
  }
  return value;
}

function isPlainObject(value: unknown): value is Record<string, unknown> {
  return typeof value === "object" && value !== null && !Array.isArray(value);
}

function getValueAtPath(source: Record<string, unknown>, path: string): unknown {
  if (!path) {
    return undefined;
  }

  if (Object.prototype.hasOwnProperty.call(source, path)) {
    return source[path];
  }

  const segments = path.split(".");
  let current: unknown = source;

  for (const segment of segments) {
    if (Array.isArray(current)) {
      const index = Number(segment);
      if (!Number.isFinite(index) || index < 0 || index >= current.length) {
        return undefined;
      }
      current = current[index];
      continue;
    }

    if (isPlainObject(current)) {
      if (!Object.prototype.hasOwnProperty.call(current, segment)) {
        return undefined;
      }
      current = (current as Record<string, unknown>)[segment];
      continue;
    }

    return undefined;
  }

  return current;
}

function extractMetaContentSources(meta: unknown): Array<Record<string, unknown>> {
  const result: Array<Record<string, unknown>> = [];
  const base = normaliseRecord(meta);
  if (!base) {
    return result;
  }

  const contentRecord = normaliseRecord(base["content"]);
  if (contentRecord) {
    result.push(contentRecord);
  }

  const placeholderRecord = normaliseRecord(base["placeholders"]);
  if (placeholderRecord) {
    result.push(placeholderRecord);
  }

  if (!result.length) {
    result.push(base);
  }

  return result;
}

function normaliseRecord(value: unknown): Record<string, unknown> | null {
  if (typeof value === "string") {
    try {
      const parsed = JSON.parse(value);
      return normaliseRecord(parsed);
    } catch {
      return null;
    }
  }

  if (value instanceof Map) {
    return normaliseRecord(Object.fromEntries(value));
  }

  if (!isPlainObject(value)) {
    return null;
  }

  const entries = Object.entries(value).map(([key, entry]) => [key, toPlainValue(entry)] as const);
  return Object.fromEntries(entries);
}

function flattenContentRecord(record: Record<string, unknown>, prefix = ""): Record<string, unknown> {
  const result: Record<string, unknown> = {};

  Object.entries(record).forEach(([key, entry]) => {
    const nextKey = prefix ? `${prefix}.${key}` : key;

    if (isPlainObject(entry)) {
      Object.assign(result, flattenContentRecord(entry, nextKey));
      return;
    }

    result[nextKey] = entry;
  });

  return result;
}

function flattenContentSources(sources: Array<Record<string, unknown>>): Record<string, unknown> {
  return sources.reduce<Record<string, unknown>>((accumulator, source) => {
    return { ...accumulator, ...flattenContentRecord(source) };
  }, {});
}

function normaliseWebsiteContent(content: unknown): Record<string, unknown> | null {
  const record = normaliseRecord(content);
  if (!record) {
    return null;
  }

  return flattenContentRecord(record);
}

function normaliseWebsiteTheme(theme: unknown): {
  name?: string;
  label?: string;
  colors?: Record<string, string>;
  fonts?: Record<string, string>;
} | null {
  const record = normaliseRecord(theme);
  if (!record) {
    return null;
  }

  const colors = toStringRecord(normaliseRecord(record["colors"]));
  const fonts = toStringRecord(normaliseRecord(record["fonts"]));

  return {
    name: typeof record["name"] === "string" ? record["name"] : undefined,
    label: typeof record["label"] === "string" ? record["label"] : undefined,
    colors,
    fonts,
  };
}

function toStringRecord(record: Record<string, unknown> | null): Record<string, string> {
  if (!record) {
    return {};
  }

  const result: Record<string, string> = {};
  Object.entries(record).forEach(([key, value]) => {
    if (typeof value === "string") {
      result[key] = value;
      return;
    }
    if (typeof value === "number" || typeof value === "boolean") {
      result[key] = String(value);
    }
  });
  return result;
}

type BuilderProviderProps = {
  children: React.ReactNode;
  templates: TemplateDefinition[];
};

export function BuilderProvider({ children, templates }: BuilderProviderProps) {
  const device = useBuilderStore((state) => state.device);
  const setDevice = useBuilderStore((state) => state.setDevice);
  const setStorePages = useBuilderStore((state) => state.setPages);
  const setStoreWebsiteName = useBuilderStore((state) => state.setWebsiteName);
  const setStoreThemeName = useBuilderStore((state) => state.setThemeName);
  const setStoreTheme = useBuilderStore((state) => state.setTheme);
  const setStoreWebsiteId = useBuilderStore((state) => state.setWebsiteId);
  const [previewFrame, setPreviewFrame] = useState<HTMLIFrameElement | null>(null);
  const [isSidebarCollapsed, setIsSidebarCollapsed] = useState(false);
  const [selectedTemplateId, setSelectedTemplateId] = useState<string>(templates[0]?.id ?? "");
  const [theme, setTheme] = useState<ThemeState>(() => createInitialTheme(templates[0]));
  const [themeDefaults, setThemeDefaults] = useState<ThemeState>(() => createInitialTheme(templates[0]));
  const [content, setContent] = useState<Record<string, unknown>>({});
  const [contentSections, setContentSections] = useState<TemplateContentSection[]>([]);
  const [previewDocument, setPreviewDocument] = useState("");
  const [currentStep, setCurrentStep] = useState(0);
  const [websiteIdState, setWebsiteIdState] = useState<string | undefined>();
  const websiteId = websiteIdState;

  const saveWebsiteChanges = useCallback(
    async (targetWebsiteId: string, updates: Record<string, unknown>) => {
      try {
        if (!targetWebsiteId) {
          return undefined;
        }

        const res = await fetch(`/api/websites/${targetWebsiteId}`, {
          method: "PATCH",
          headers: { "Content-Type": "application/json" },
          body: JSON.stringify(updates),
        });

        if (!res.ok) {
          throw new Error(`Failed to save website changes: ${res.status}`);
        }

        return await res.json();
      } catch (err) {
        console.error("Save error:", err);
        return undefined;
      }
    },
    []
  );

  const fallbackTemplate = useMemo<TemplateDefinition>(
    () =>
      templates[0] ?? {
        id: "__fallback__",
        name: "No templates available",
        description: "Add template folders under /templates to get started.",
        sections: [],
        colors: [],
        fonts: [],
        modules: [],
        meta: {},
        builder: undefined,
        html: "",
        css: "",
        htmlUrl: undefined,
        cssUrl: undefined,
        metaUrl: undefined,
        previewUrl: "",
        previewVideo: undefined,
        activeVersion: {
          number: "1.0.0",
          changelog: undefined,
          htmlUrl: undefined,
          cssUrl: undefined,
          metaUrl: undefined,
          previewUrl: "",
          previewVideo: undefined,
          createdAt: new Date(),
        },
      },
    [templates]
  );

  const lastSyncedTemplateRef = useRef<{ websiteId?: string; templateId?: string }>({
    websiteId: websiteIdState,
    templateId: templates[0]?.id,
  });
  const websiteMetaRef = useRef<Record<string, unknown> | null>(null);
  const hydratedWebsiteContentRef = useRef<string | null>(null);
  const hydratedWebsiteThemeRef = useRef<string | null>(null);

  const selectedTemplate = useMemo(
    () => templates.find((template) => template.id === selectedTemplateId) ?? fallbackTemplate,
    [fallbackTemplate, selectedTemplateId, templates]
  );
  const selectedTemplateIdRef = selectedTemplate.id;

  useEffect(() => {
    const sectionLabels = selectedTemplate.sections.map((section) =>
      typeof section.label === "string" && section.label.trim().length > 0
        ? section.label.trim()
        : toSentence(section.id)
    );
    setStorePages(sectionLabels.length > 0 ? sectionLabels : [...DEFAULT_BUILDER_PAGES]);
  }, [selectedTemplate, setStorePages]);

  const websiteNameForStore = useMemo(() => {
    const contentRecord = content as Record<string, unknown>;
    const candidates: unknown[] = [
      contentRecord["siteName"],
      contentRecord["websiteName"],
      contentRecord["businessName"],
      contentRecord["name"],
      selectedTemplate?.name,
    ];

    const resolved = candidates.find(
      (value): value is string => typeof value === "string" && value.trim().length > 0
    );

    return resolved ? resolved.trim() : "Untitled Website";
  }, [content, selectedTemplate?.name]);

  useEffect(() => {
    setStoreWebsiteName(websiteNameForStore);
  }, [setStoreWebsiteName, websiteNameForStore]);

  const themeNameForStore = useMemo(() => {
    const candidates: unknown[] = [
      theme.name,
      theme.label,
      themeDefaults.name,
      themeDefaults.label,
    ];

    const resolved = candidates.find(
      (value): value is string => typeof value === "string" && value.trim().length > 0
    );

    return resolved ? resolved.trim() : "Default";
  }, [themeDefaults.label, themeDefaults.name, theme.label, theme.name]);

  useEffect(() => {
    setStoreThemeName(themeNameForStore);
  }, [setStoreThemeName, themeNameForStore]);

  const toggleSidebar = useCallback(() => setIsSidebarCollapsed((prev) => !prev), []);

<<<<<<< HEAD
  const scheduleThemeUpdate = useCallback((cb: () => void) => {
    if (typeof window === "undefined") {
      cb();
      return;
    }

    const run = () => {
      if (typeof window.requestAnimationFrame === "function") {
        window.requestAnimationFrame(cb);
      } else {
        window.setTimeout(cb, 0);
      }
    };

    if (typeof queueMicrotask === "function") {
      queueMicrotask(run);
    } else {
      window.setTimeout(run, 0);
    }
  }, []);

  const updateTheme = useCallback(
    (changes: Partial<ThemeState>) => {
      scheduleThemeUpdate(() => {
=======
  const updateTheme = useCallback(
    (changes: Partial<ThemeState>) => {
      // Defer to avoid setState during render
      queueMicrotask(() => {
>>>>>>> 89d67c77
        setTheme((prev) => {
          const nextColors = changes.colors ? { ...prev.colors, ...changes.colors } : prev.colors;
          const nextFonts = changes.fonts ? { ...prev.fonts, ...changes.fonts } : prev.fonts;

          const hasColorChanges = Boolean(changes.colors && Object.keys(changes.colors).length > 0);
          const hasFontChanges = Boolean(changes.fonts && Object.keys(changes.fonts).length > 0);
          const hasTokenChanges = hasColorChanges || hasFontChanges;

          let nextName = changes.name ?? prev.name;
          let nextLabel = changes.label ?? prev.label;

          if (hasTokenChanges && !changes.name && !changes.label) {
            nextName = "Custom";
            nextLabel = "Custom";
          }

          const next: ThemeState = {
            colors: nextColors,
            fonts: nextFonts,
            name: nextName,
            label: nextLabel,
          };

          setStoreTheme(nextColors);

          if (websiteId) {
            void saveWebsiteChanges(websiteId, { theme: next });
          }

          return next;
        });
      });
    },
<<<<<<< HEAD
    [saveWebsiteChanges, scheduleThemeUpdate, setStoreTheme, setTheme, websiteId]
=======
    [saveWebsiteChanges, setStoreTheme, setTheme, websiteId]
>>>>>>> 89d67c77
  );

  const registerThemeDefaults = useCallback((defaults: Partial<ThemeState>) => {
    setThemeDefaults((prev) => ({
      ...prev,
      colors: { ...prev.colors, ...(defaults.colors ?? {}) },
      fonts: { ...prev.fonts, ...(defaults.fonts ?? {}) },
    }));

    setTheme((prev) => {
      const nextColors = { ...prev.colors };
      Object.entries(defaults.colors ?? {}).forEach(([key, value]) => {
        if (!nextColors[key]) {
          nextColors[key] = value;
        }
      });

      const nextFonts = { ...prev.fonts };
      Object.entries(defaults.fonts ?? {}).forEach(([key, value]) => {
        if (!nextFonts[key]) {
          nextFonts[key] = value;
        }
      });

      return {
        ...prev,
        colors: nextColors,
        fonts: nextFonts,
      };
    });
  }, []);

  const updateContent = useCallback(
    (key: string, value: unknown) => {
      const resolvedKey = key.trim();
      if (!resolvedKey) {
        return;
      }

      setContent((prev) => {
        const current = prev[resolvedKey];
        let nextValue: unknown = value;

        if (Array.isArray(value)) {
          nextValue = value;
        } else if (Array.isArray(current)) {
          if (typeof value === "string") {
            const trimmed = value.trim();
            if (trimmed.length === 0) {
              nextValue = [];
            } else {
              nextValue = [...current, trimmed];
            }
          } else if (value == null) {
            nextValue = [];
          } else {
            nextValue = current;
          }
        }

        const next = { ...prev, [resolvedKey]: nextValue };

        if (websiteId) {
          void saveWebsiteChanges(websiteId, { content: next });
        }

        return next;
      });
    },
    [saveWebsiteChanges, websiteId]
  );

  const selectTemplate = useCallback((templateId: string) => {
    setSelectedTemplateId(templateId);
    const nextTemplate = templates.find((template) => template.id === templateId);
    setTheme(createInitialTheme(nextTemplate));
    setThemeDefaults(createInitialTheme(nextTemplate));
    setContent({});
    setContentSections([]);
    websiteMetaRef.current = null;
    hydratedWebsiteContentRef.current = null;
    hydratedWebsiteThemeRef.current = null;
  }, [templates]);

  const registerPreviewFrame = useCallback((frame: HTMLIFrameElement | null) => {
    setPreviewFrame(frame);
  }, []);

  const registerContentPlaceholders = useCallback(
    (placeholders: string[]) => {
      const { sections, keys, defaults } = buildContentSections(placeholders, selectedTemplate);
      setContentSections(sections);

      setContent((prev) => {
        const metaSources = [
          ...extractMetaContentSources(selectedTemplate.meta),
          ...extractMetaContentSources(websiteMetaRef.current),
        ];
        const fallback = createDefaultContent(keys, defaults, metaSources);
        const next: Record<string, unknown> = { ...prev };
        keys.forEach((key) => {
          if (prev[key] !== undefined) {
            next[key] = prev[key];
            return;
          }
          if (Object.prototype.hasOwnProperty.call(fallback, key)) {
            next[key] = fallback[key];
            return;
          }
          next[key] = "";
        });
        return next;
      });
    },
    [selectedTemplate]
  );

  const updatePreviewDocument = useCallback((html: string) => {
    setPreviewDocument(html);
  }, []);

  const openPreview = useCallback(() => {
    if (!previewDocument || typeof window === "undefined") {
      return;
    }

    const blob = new Blob([previewDocument], { type: "text/html" });
    const url = URL.createObjectURL(blob);
    const previewWindow = window.open(url, "_blank");
    if (previewWindow) {
      previewWindow.focus();
    }
    setTimeout(() => {
      URL.revokeObjectURL(url);
    }, 1000);
  }, [previewDocument]);

  const isPreviewReady = Boolean(previewDocument);

  const router = useRouter();
  const pathname = usePathname();
  const { basePath: resolvedBasePath, websiteId: resolvedWebsiteId } = useMemo(
    () => resolveBuilderBasePath(pathname),
    [pathname]
  );

  const setWebsiteId = useCallback(
    (nextWebsiteId: string | undefined) => {
      setWebsiteIdState((previous) => {
        if (previous === nextWebsiteId) {
          return previous;
        }
        return nextWebsiteId;
      });
      setStoreWebsiteId(nextWebsiteId ?? null);
    },
    [setStoreWebsiteId]
  );

  useEffect(() => {
    setStoreWebsiteId(websiteId ?? null);
  }, [setStoreWebsiteId, websiteId]);

  useEffect(() => {
    websiteMetaRef.current = null;
    hydratedWebsiteContentRef.current = null;
    hydratedWebsiteThemeRef.current = null;
  }, [websiteId]);

  useEffect(() => {
    lastSyncedTemplateRef.current = {
      websiteId,
      templateId: selectedTemplateId,
    };
  }, [selectedTemplateId, websiteId]);

  useEffect(() => {
    if (resolvedWebsiteId && resolvedWebsiteId !== websiteId) {
      setWebsiteId(resolvedWebsiteId);
    }
  }, [resolvedWebsiteId, setWebsiteId, websiteId]);

  useEffect(() => {
    if (!websiteId) {
      return;
    }

    const controller = new AbortController();
    let isMounted = true;

    const loadWebsite = async () => {
      try {
        const response = await fetch(`/api/websites/${websiteId}`, {
          signal: controller.signal,
        });

        if (!response.ok) {
          console.error(
            `Failed to load website data for template sync: ${response.status}`
          );
          return;
        }

        const data = await response.json();
        if (!isMounted) {
          return;
        }

        const templateId: string | undefined = data?.templateId ?? data?.template?.id;
        const lastSynced = lastSyncedTemplateRef.current;

        if (
          templateId &&
          templateId !== selectedTemplateId &&
          (lastSynced.websiteId !== websiteId || lastSynced.templateId !== templateId)
        ) {
          lastSyncedTemplateRef.current = { websiteId, templateId };
          selectTemplate(templateId);
          return;
        }

        lastSyncedTemplateRef.current = { websiteId, templateId };

        const websiteMeta = normaliseRecord(data?.meta);
        if (websiteMeta) {
          websiteMetaRef.current = websiteMeta;
        }

        const websiteContent = normaliseWebsiteContent(data?.content);
        const websiteTheme = normaliseWebsiteTheme(data?.theme);

        const metaSources = [
          ...extractMetaContentSources(selectedTemplate.meta),
          ...extractMetaContentSources(websiteMeta),
        ];
        const metaContent = flattenContentSources(metaSources);
        const mergedContent = {
          ...metaContent,
          ...(websiteContent ?? {}),
        };

        if (
          Object.keys(mergedContent).length > 0 &&
          hydratedWebsiteContentRef.current !== websiteId
        ) {
          setContent((prev) => {
            if (Object.keys(prev).length === 0) {
              return mergedContent;
            }
            return { ...prev, ...mergedContent };
          });
          hydratedWebsiteContentRef.current = websiteId;
        }

        if (websiteTheme && hydratedWebsiteThemeRef.current !== websiteId) {
          setTheme((prev) => ({
            ...prev,
            name: websiteTheme.name ?? prev.name,
            label: websiteTheme.label ?? prev.label,
            colors: { ...prev.colors, ...(websiteTheme.colors ?? {}) },
            fonts: { ...prev.fonts, ...(websiteTheme.fonts ?? {}) },
          }));
          hydratedWebsiteThemeRef.current = websiteId;
        }
      } catch (error) {
        if (controller.signal.aborted) {
          return;
        }
        console.error("Failed to synchronize template with website:", error);
      }
    };

    void loadWebsite();

    return () => {
      isMounted = false;
      controller.abort();
    };
  }, [selectTemplate, selectedTemplate, selectedTemplateId, setTheme, websiteId]);

  const builderBasePath = useMemo(() => {
    if (websiteId) {
      return `/builder/${websiteId}`;
    }
    return resolvedBasePath;
  }, [resolvedBasePath, websiteId]);

  const navigationTargetRef = useRef<
    | {
        stepKey: BuilderStep;
        targetBasePath: string;
      }
    | null
  >(null);

  const getStepNavigationTarget = useCallback(
    (index: number) => {
      const clamped = Math.min(Math.max(index, 0), BUILDER_STEPS.length - 1);
      const stepKey = BUILDER_STEPS[clamped];
      const targetBasePath =
        stepKey === "checkout" && !websiteId
          ? `/builder/${selectedTemplateIdRef}`
          : builderBasePath;

      return { clamped, stepKey, targetBasePath };
    },
    [builderBasePath, selectedTemplateIdRef, websiteId]
  );

  const goToStep = useCallback(
    (index: number) => {
      const { clamped, stepKey, targetBasePath } = getStepNavigationTarget(index);

      if (clamped === currentStep) {
        navigationTargetRef.current = null;
        return;
      }

      navigationTargetRef.current = { stepKey, targetBasePath };
      setCurrentStep(clamped);
    },
    [currentStep, getStepNavigationTarget]
  );

  const nextStep = useCallback(() => {
    goToStep(currentStep + 1);
  }, [currentStep, goToStep]);

  const prevStep = useCallback(() => {
    goToStep(currentStep - 1);
  }, [currentStep, goToStep]);

  useEffect(() => {
    const pendingNavigation = navigationTargetRef.current;
    if (!pendingNavigation) {
      return;
    }

    navigationTargetRef.current = null;
    router.push(buildBuilderStepPath(pendingNavigation.targetBasePath, pendingNavigation.stepKey));
  }, [currentStep, router]);

  useEffect(() => {
    if (!pathname) {
      return;
    }

    const activeStep = getActiveBuilderStep(pathname);
    if (activeStep) {
      const index = BUILDER_STEPS.indexOf(activeStep);
      if (index >= 0) {
        setCurrentStep(index);
      }
      return;
    }

    setCurrentStep(0);
  }, [pathname]);

  const currentStepKey = BUILDER_STEPS[currentStep] ?? BUILDER_STEPS[0];

  const value = useMemo<BuilderContextValue>(
    () => ({
      templates,
      device,
      setDevice,
      previewFrame,
      registerPreviewFrame,
      previewDocument,
      isSidebarCollapsed,
      toggleSidebar,
      selectedTemplate,
      selectTemplate,
      theme,
      themeDefaults,
      updateTheme,
      registerThemeDefaults,
      content,
      updateContent,
      contentSections,
      registerContentPlaceholders,
      isPreviewReady,
      updatePreviewDocument,
      openPreview,
      steps: BUILDER_STEPS,
      currentStep,
      currentStepKey,
      goToStep,
      nextStep,
      prevStep,
      builderBasePath,
      websiteId,
      setWebsiteId,
      saveWebsiteChanges,
    }),
    [
      templates,
      device,
      setDevice,
      previewFrame,
      registerPreviewFrame,
      previewDocument,
      isSidebarCollapsed,
      toggleSidebar,
      selectedTemplate,
      selectTemplate,
      theme,
      themeDefaults,
      updateTheme,
      registerThemeDefaults,
      content,
      updateContent,
      contentSections,
      registerContentPlaceholders,
      isPreviewReady,
      updatePreviewDocument,
      openPreview,
      currentStep,
      currentStepKey,
      goToStep,
      nextStep,
      prevStep,
      builderBasePath,
      websiteId,
      setWebsiteId,
      saveWebsiteChanges,
    ]
  );

  return <BuilderContext.Provider value={value}>{children}</BuilderContext.Provider>;
}

export function useBuilder() {
  const context = useContext(BuilderContext);
  if (!context) {
    throw new Error("useBuilder must be used within a BuilderProvider");
  }
  return context;
}<|MERGE_RESOLUTION|>--- conflicted
+++ resolved
@@ -601,37 +601,11 @@
 
   const toggleSidebar = useCallback(() => setIsSidebarCollapsed((prev) => !prev), []);
 
-<<<<<<< HEAD
-  const scheduleThemeUpdate = useCallback((cb: () => void) => {
-    if (typeof window === "undefined") {
-      cb();
-      return;
-    }
-
-    const run = () => {
-      if (typeof window.requestAnimationFrame === "function") {
-        window.requestAnimationFrame(cb);
-      } else {
-        window.setTimeout(cb, 0);
-      }
-    };
-
-    if (typeof queueMicrotask === "function") {
-      queueMicrotask(run);
-    } else {
-      window.setTimeout(run, 0);
-    }
-  }, []);
-
-  const updateTheme = useCallback(
-    (changes: Partial<ThemeState>) => {
-      scheduleThemeUpdate(() => {
-=======
   const updateTheme = useCallback(
     (changes: Partial<ThemeState>) => {
       // Defer to avoid setState during render
       queueMicrotask(() => {
->>>>>>> 89d67c77
+
         setTheme((prev) => {
           const nextColors = changes.colors ? { ...prev.colors, ...changes.colors } : prev.colors;
           const nextFonts = changes.fonts ? { ...prev.fonts, ...changes.fonts } : prev.fonts;
@@ -665,11 +639,7 @@
         });
       });
     },
-<<<<<<< HEAD
-    [saveWebsiteChanges, scheduleThemeUpdate, setStoreTheme, setTheme, websiteId]
-=======
     [saveWebsiteChanges, setStoreTheme, setTheme, websiteId]
->>>>>>> 89d67c77
   );
 
   const registerThemeDefaults = useCallback((defaults: Partial<ThemeState>) => {
