--- conflicted
+++ resolved
@@ -2,17 +2,6 @@
 import fs from "fs";
 import path from "path";
 import AdmZip from "adm-zip";
-<<<<<<< HEAD
-import { connectDB } from "@/lib/mongodb";
-import { Template } from "@/models/template";
-
-export const runtime = "nodejs";
-
-export async function POST(req: Request) {
-  try {
-    const data = await req.formData();
-    const file = data.get("file") as File;
-=======
 import type { TemplateMeta } from "@/types/template";
 
 export const runtime = "nodejs";
@@ -32,52 +21,10 @@
     const data = await req.formData();
     const file = data.get("file") as File | null;
 
->>>>>>> 8f8beb6b
     if (!file) {
       return NextResponse.json({ error: "Missing file" }, { status: 400 });
     }
 
-<<<<<<< HEAD
-    await connectDB();
-
-    const uploadsDir = path.join(process.cwd(), "public", "templates");
-    if (!fs.existsSync(uploadsDir)) fs.mkdirSync(uploadsDir, { recursive: true });
-
-    const buffer = Buffer.from(await file.arrayBuffer());
-    const tempPath = path.join(uploadsDir, `${Date.now()}-upload.zip`);
-    fs.writeFileSync(tempPath, buffer);
-
-    const zip = new AdmZip(tempPath);
-    const folderName = path.basename(tempPath, ".zip");
-    const extractDir = path.join(uploadsDir, folderName);
-    zip.extractAllTo(extractDir, true);
-    fs.unlinkSync(tempPath);
-
-    const indexPath = path.join(extractDir, "index.html");
-    const stylePath = path.join(extractDir, "style.css");
-    const scriptPath = path.join(extractDir, "script.js");
-    const metaPath = path.join(extractDir, "meta.json");
-
-    if (!fs.existsSync(indexPath) || !fs.existsSync(stylePath) || !fs.existsSync(metaPath)) {
-      return NextResponse.json({ error: "index.html, style.css, and meta.json required" }, { status: 400 });
-    }
-
-    const html = fs.readFileSync(indexPath, "utf8");
-    const css = fs.readFileSync(stylePath, "utf8");
-    const js = fs.existsSync(scriptPath) ? fs.readFileSync(scriptPath, "utf8") : "";
-    const meta = JSON.parse(fs.readFileSync(metaPath, "utf8"));
-
-    const image =
-      meta.image && meta.image.startsWith("http")
-        ? meta.image
-        : `/templates/${folderName}/${meta.image || "assets/hero.jpg"}`;
-
-    const templateDoc = await Template.create({
-      name: meta.name,
-      category: meta.category || "Uncategorized",
-      description: meta.description || "",
-      image,
-=======
     // Ensure uploads base dir exists
     const uploadsDir = path.join(process.cwd(), "public", "templates");
     if (!fs.existsSync(uploadsDir)) fs.mkdirSync(uploadsDir, { recursive: true });
@@ -136,20 +83,10 @@
     const payload: UploadedTemplate = {
       id: typeof meta.id === "string" && meta.id.trim() ? meta.id : folderName,
       name: typeof meta.name === "string" && meta.name.trim() ? meta.name : undefined,
->>>>>>> 8f8beb6b
       html,
       css,
       js,
       meta,
-<<<<<<< HEAD
-    });
-
-    return NextResponse.json({ success: true, template: templateDoc });
-  } catch (error) {
-    console.error("UPLOAD ERROR:", error);
-    const message = error instanceof Error ? error.message : "Unknown error";
-    return NextResponse.json({ error: message }, { status: 500 });
-=======
       basePath: `/templates/${folderName}`,
     };
 
@@ -175,6 +112,5 @@
   } catch (error) {
     const message = error instanceof Error ? error.message : "meta.json is not valid JSON";
     return { success: false, error: message };
->>>>>>> 8f8beb6b
   }
 }