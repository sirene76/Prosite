"use client";

import { useEffect, useMemo, useRef, useState, type ChangeEvent } from "react";
import { useRouter } from "next/navigation";

import { applyThemeToIframe } from "@/lib/applyThemeToIframe";
import type { TemplateMeta } from "@/types/template";
import { applyThemeToIframe } from "@/lib/applyThemeToIframe";

type ThemeOption = {
  name: string;
  colors: Record<string, string>;
  fonts?: Record<string, string>;
};

function normaliseThemes(meta: TemplateMeta | null | undefined): ThemeOption[] {
  const source = (meta as { themes?: unknown })?.themes;

  if (!Array.isArray(source)) {
    return [];
  }

  return source
    .map((theme) => {
      if (
        theme &&
        typeof theme === "object" &&
        typeof (theme as { name?: unknown }).name === "string" &&
        typeof (theme as { colors?: unknown }).colors === "object" &&
        (theme as { colors?: unknown }).colors !== null
      ) {
        const colors: Record<string, string> = {};
        Object.entries((theme as { colors: Record<string, unknown> }).colors).forEach(([key, value]) => {
          if (typeof value === "string" && value.trim()) {
            colors[key] = value;
          }
        });

        const fonts: Record<string, string> = {};
        const sourceFonts = (theme as { fonts?: Record<string, unknown> }).fonts;
        if (sourceFonts && typeof sourceFonts === "object") {
          Object.entries(sourceFonts).forEach(([key, value]) => {
            if (typeof value === "string" && value.trim()) {
              fonts[key] = value;
            }
          });
        }

        return {
          name: (theme as { name: string }).name,
          colors,
          fonts,
        } satisfies ThemeOption;
      }

      return null;
    })
    .filter((theme): theme is ThemeOption => Boolean(theme));
}

type TemplatePreview = {
  name?: string | null;
  category?: string | null;
  description?: string | null;
  meta?: TemplateMeta | null;
  basePath?: string | null;
  previewPath?: string | null;
  stageId?: string | null;
};

export default function AddTemplatePage() {
  const fileInputRef = useRef<HTMLInputElement | null>(null);
  const iframeRef = useRef<HTMLIFrameElement | null>(null);
  const [template, setTemplate] = useState<TemplatePreview | null>(null);
  const [previewSrc, setPreviewSrc] = useState<string | null>(null);
  const [loading, setLoading] = useState(false);
  const [saving, setSaving] = useState(false);
  const [cancelling, setCancelling] = useState(false);
  const [error, setError] = useState("");
  const [status, setStatus] = useState("");
  const [themes, setThemes] = useState<ThemeOption[]>([]);
  const [activeThemeId, setActiveTheme] = useState<string | null>(null);
  const router = useRouter();

  const activeTheme = useMemo(
    () => themes.find((theme) => theme.name === activeThemeId) ?? (themes.length ? themes[0] : null),
    [activeThemeId, themes],
  );

<<<<<<< HEAD
  function applyThemeToDocument(doc: Document | null, theme: ThemeOption | null) {
    if (!theme) return;

    applyThemeToIframe(doc, {
      colors: theme.colors,
      fonts: theme.fonts,
    });
  }

=======
>>>>>>> 5cd1e3c5
  useEffect(() => {
    const iframe = iframeRef.current;
    const theme = activeTheme;

    if (!iframe || !theme) return;

    const applyTheme = () => {
      applyThemeToIframe(iframe, theme.colors);

      if (theme.fonts) {
        const doc = iframe.contentDocument || iframe.contentWindow?.document;
        const root = doc?.documentElement;

        if (!root) {
          return;
        }

        Object.entries(theme.fonts).forEach(([key, value]) => {
          if (value.trim()) {
            const variableName = key.startsWith("--font-") ? key : `--font-${key}`;
            root.style.setProperty(variableName, value);
          }
        });
      }
    };

    const handleLoad = () => {
      applyTheme();
    };

    iframe.addEventListener("load", handleLoad);

    if (iframe.contentDocument?.readyState === "complete") {
      applyTheme();
    }

    return () => {
      iframe.removeEventListener("load", handleLoad);
    };
  }, [activeTheme, previewSrc]);

  function resetState() {
    setTemplate(null);
    setPreviewSrc(null);
    setStatus("");
    setThemes([]);
    setActiveTheme(null);
    if (fileInputRef.current) {
      fileInputRef.current.value = "";
    }
  }

  async function handleUpload(e: ChangeEvent<HTMLInputElement>) {
    const file = e.target.files?.[0];
    if (!file) return;

    setLoading(true);
    setError("");
    setStatus("");
    setTemplate(null);
    setPreviewSrc(null);
    setThemes([]);
    setActiveTheme(null);

    try {
      const formData = new FormData();
      formData.append("file", file);
      const res = await fetch("/api/admin/templates/upload", { method: "POST", body: formData });
      const data: { success?: boolean; template?: TemplatePreview; error?: string } = await res.json();

      if (res.ok && data.success && data.template) {
        setTemplate(data.template);
        setPreviewSrc(data.template.previewPath ?? null);
        const themeOptions = normaliseThemes(data.template.meta ?? null);
        setThemes(themeOptions);
        setActiveTheme(themeOptions.length ? themeOptions[0].name : null);
        setStatus("Preview ready. Review and save when you're ready.");
      } else {
        setError(data.error || "Upload failed");
      }
    } catch (err) {
      const message = err instanceof Error ? err.message : "Unexpected error";
      setError(message);
    } finally {
      setLoading(false);
    }
  }

  async function handleSave() {
    if (!template?.stageId) return;

    setSaving(true);
    setError("");
    setStatus("");

    try {
      const res = await fetch("/api/admin/templates/upload/finalize", {
        method: "POST",
        headers: { "Content-Type": "application/json" },
        body: JSON.stringify({ stageId: template.stageId }),
      });
      const data: { success?: boolean; template?: TemplatePreview; error?: string } = await res.json();

      if (res.ok && data.success && data.template) {
        router.push("/admin/templates");
        return;
      } else {
        setError(data.error || "Failed to save template");
      }
    } catch (err) {
      const message = err instanceof Error ? err.message : "Unexpected error";
      setError(message);
    } finally {
      setSaving(false);
    }
  }

  async function handleCancel() {
    if (!template?.stageId) {
      resetState();
      return;
    }

    setCancelling(true);
    setError("");
    setStatus("");

    try {
      const res = await fetch("/api/admin/templates/upload", {
        method: "DELETE",
        headers: { "Content-Type": "application/json" },
        body: JSON.stringify({ stageId: template.stageId }),
      });

      if (!res.ok) {
        const data: { error?: string } = await res.json().catch(() => ({}));
        throw new Error(data.error || "Failed to cancel upload");
      }
    } catch (err) {
      const message = err instanceof Error ? err.message : "Unexpected error";
      setError(message);
    } finally {
      resetState();
      setCancelling(false);
    }
  }

  return (
    <div className="p-6 space-y-8">
      <h1 className="text-2xl font-semibold">Add New Template</h1>
      <div className="bg-white shadow rounded-md p-6 space-y-6">
        <div>
          <label className="block font-medium mb-2">Upload Template (.zip)</label>
          <input
            type="file"
            accept=".zip"
            ref={fileInputRef}
            onChange={handleUpload}
            className="block w-full text-sm border border-gray-300 rounded-md p-2"
          />
        </div>
        {loading && <p className="text-gray-600">Processing upload...</p>}
        {status && !error && <p className="text-green-600">{status}</p>}
        {error && <p className="text-red-500">{error}</p>}
        {template && (
          <>
            <div className="border-t pt-4">
              <h2 className="font-semibold mb-2 text-lg">Template Info</h2>
              <p>
                <strong>Name:</strong> {template.name ?? "—"}
              </p>
              <p>
                <strong>Category:</strong> {template.category ?? "—"}
              </p>
              <p>
                <strong>Description:</strong> {template.description ?? "—"}
              </p>
            </div>
            <div className="border-t pt-4 space-y-4">
              <h2 className="font-semibold mb-2 text-lg">Live Preview</h2>
              {themes.length > 0 && (
                <div className="flex flex-wrap gap-2">
                  {themes.map((theme) => (
                    <button
                      key={theme.name}
                      type="button"
                      onClick={() => {
                        setActiveTheme(theme.name);
                      }}
                      className={`rounded-md border px-3 py-1 text-sm font-medium transition-colors ${
                        activeTheme?.name === theme.name
                          ? "border-blue-600 bg-blue-50 text-blue-700"
                          : "border-gray-300 bg-white text-gray-700 hover:bg-gray-100"
                      }`}
                    >
                      {theme.name}
                    </button>
                  ))}
                </div>
              )}
              <iframe
                key={previewSrc ?? "template-preview"}
                title="Template Preview"
                sandbox="allow-same-origin"
                src={previewSrc ?? undefined}
                ref={iframeRef}
                style={{ width: "100%", height: "700px", border: "1px solid #ccc", borderRadius: "8px" }}
              />
              {template.stageId && (
                <div className="flex gap-4">
                  <button
                    type="button"
                    onClick={handleSave}
                    disabled={saving}
                    className="inline-flex items-center justify-center rounded-md bg-blue-600 px-4 py-2 text-sm font-medium text-white hover:bg-blue-700 disabled:cursor-not-allowed disabled:bg-blue-400"
                  >
                    {saving ? "Saving..." : "Save"}
                  </button>
                  <button
                    type="button"
                    onClick={handleCancel}
                    disabled={cancelling}
                    className="inline-flex items-center justify-center rounded-md border border-gray-300 px-4 py-2 text-sm font-medium text-gray-700 hover:bg-gray-50 disabled:cursor-not-allowed disabled:opacity-60"
                  >
                    {cancelling ? "Cancelling..." : "Cancel"}
                  </button>
                </div>
              )}
            </div>
          </>
        )}
      </div>
    </div>
  );
}<|MERGE_RESOLUTION|>--- conflicted
+++ resolved
@@ -87,18 +87,6 @@
     [activeThemeId, themes],
   );
 
-<<<<<<< HEAD
-  function applyThemeToDocument(doc: Document | null, theme: ThemeOption | null) {
-    if (!theme) return;
-
-    applyThemeToIframe(doc, {
-      colors: theme.colors,
-      fonts: theme.fonts,
-    });
-  }
-
-=======
->>>>>>> 5cd1e3c5
   useEffect(() => {
     const iframe = iframeRef.current;
     const theme = activeTheme;
