import { notFound, redirect } from "next/navigation";
import { getServerSession } from "next-auth";
import { authOptions } from "@/lib/auth";
import { connectDB } from "@/lib/mongodb";
import Website, { WebsiteDocument } from "@/models/Website";
import ContentEditor from "@/components/dashboard/ContentEditor";
import { CompleteSetupCard } from "@/components/dashboard/CompleteSetupCard";
import { SEOInsights } from "@/components/dashboard/SEOInsights";
import { isValidObjectId } from "mongoose";

/* ---------- small helpers ---------- */
function toPlainRecord(value: unknown): Record<string, unknown> {
  if (!value) return {};
  if (value instanceof Map) return Object.fromEntries(value.entries());
  if (typeof value === "object") return value as Record<string, unknown>;
  return {};
}
function formatDateTime(value: unknown) {
  if (!value) return null;
  const date = value instanceof Date ? value : new Date(String(value));
  if (Number.isNaN(date.getTime())) return null;
  return new Intl.DateTimeFormat("en", {
    dateStyle: "medium",
    timeStyle: "short",
  }).format(date);
}

<<<<<<< HEAD
/* ---------- main page ---------- */
=======

/* ---------------------- Server Component ----------------------- */
>>>>>>> a2f3c424
export default async function DashboardWebsitePage({
  params,
}: {
  params: Promise<{ websiteId: string }>;
}) {
  const session = await getServerSession(authOptions);
  if (!session?.user?.email) redirect("/auth/login");

  const { websiteId } = await params;
  if (!websiteId || !isValidObjectId(websiteId)) notFound();

  await connectDB();
  const website = (await Website.findById(websiteId).lean()) as
    | (WebsiteDocument & { _id: string })
    | null;
  if (!website) notFound();

  const sessionWithId = session as typeof session & { userId?: string };
  const sessionUserId = sessionWithId.userId;
  if (
    (website.user && website.user !== session.user.email) ||
    (website.userId && sessionUserId && String(website.userId) !== sessionUserId)
  ) {
    notFound();
  }

  const deployment = toPlainRecord(website.deployment);
  const deploymentUrl =
    typeof deployment.url === "string" ? deployment.url : undefined;
  const lastDeployed = formatDateTime(deployment.lastDeployedAt);

  const seo = toPlainRecord(website.seo);
  const seoScore = typeof seo.score === "number" ? seo.score : null;
  const seoLastScan = formatDateTime(seo.lastScan);

  const siteName = website.name?.trim() || "Untitled Website";
  const sitePlan = website.plan || "Free";
  const billingCycle =
    typeof website.billingCycle === "string"
      ? website.billingCycle.charAt(0).toUpperCase() +
        website.billingCycle.slice(1)
      : null;
  const siteStatus = website.status || "preview";
  const siteSubdomain = website.subdomain || websiteId.slice(-6);

  const hasLiveSite = Boolean(deploymentUrl);
  const websiteValues = toPlainRecord(website.values);
  const websiteForEditor = {
    _id: String(website._id),
    values: websiteValues,
  };

  return (
    <div className="max-w-4xl px-6 py-10 mx-auto">
<<<<<<< HEAD
      <div className="mb-8">
        <Link
          href="/dashboard"
          className="text-sm font-medium text-gray-500 hover:text-gray-700"
        >
          ← Back to dashboard
        </Link>
      </div>

      {/* ---------- top cards ---------- */}
      <CompleteSetupCard
        websiteId={String(websiteForEditor._id)}
        siteStatus={siteStatus}
        siteValues={websiteValues}
        seoScore={seoScore}
        plan={sitePlan.toLowerCase()}
      />

      <div className="mt-8 grid gap-6 md:grid-cols-2">
        <div className="rounded-lg border border-gray-200 p-6 bg-white">
          <h2 className="text-sm font-semibold uppercase tracking-wide text-gray-500">
            Website status
          </h2>
          <p className="mt-3 text-lg font-semibold text-gray-900">{siteStatus}</p>
          <p className="mt-1 text-sm text-gray-500">
            Plan: {sitePlan}
            {billingCycle && (
              <span className="text-gray-400"> · {billingCycle}</span>
=======
      <div className="rounded-2xl border border-gray-200 bg-white p-8 shadow-sm">
        <div className="flex flex-col gap-4 md:flex-row md:items-center md:justify-between">
          <div>
            <h1 className="text-3xl font-semibold text-gray-900">{siteName}</h1>
            <p className="mt-1 text-sm text-gray-500">
              {siteSubdomain}.prosite.com
            </p>
          </div>

          <div id="redeploy" className="flex flex-col gap-3 sm:flex-row sm:items-center">
            <a
              href={hasLiveSite ? deploymentUrl : "#"}
              target="_blank"
              rel="noopener noreferrer"
              className={`inline-flex items-center justify-center rounded-md border px-4 py-2 text-sm font-semibold transition focus:outline-none focus:ring-2 focus:ring-gray-400 focus:ring-offset-2 ${
                hasLiveSite
                  ? "border-gray-300 text-gray-700 hover:bg-gray-50"
                  : "cursor-not-allowed border-gray-200 bg-gray-100 text-gray-400 pointer-events-none"
              }`}
              aria-disabled={!hasLiveSite}
            >
              View Live Site
            </a>

            <form
              action={`/api/websites/${websiteForEditor._id}/redeploy`}
              method="post"
            >
              <button
                type="submit"
                className="inline-flex items-center justify-center rounded-md bg-black px-4 py-2 text-sm font-semibold text-white shadow-sm transition hover:bg-gray-800 focus-visible:outline-none focus-visible:ring-2 focus-visible:ring-black focus-visible:ring-offset-2"
              >
                Redeploy
              </button>
            </form>
          </div>
        </div>

        <div className="mt-8">
          <CompleteSetupCard
            websiteId={String(websiteForEditor._id)}
            siteStatus={siteStatus}
            siteValues={websiteValues}
            seoScore={seoScore}
            plan={sitePlan.toLowerCase() as "basic" | "standard" | "premium"}
          />
        </div>

        <div className="mt-8 grid gap-6 md:grid-cols-2">
          {/* ---- Website Info Card ---- */}
          <div className="rounded-lg border border-gray-200 p-6">
            <h2 className="text-sm font-semibold uppercase tracking-wide text-gray-500">
              Website status
            </h2>
            <p className="mt-3 text-lg font-semibold text-gray-900">
              {siteStatus}
            </p>
            <p className="mt-1 text-sm text-gray-500">
              Plan: {sitePlan}
              {billingCycle && (
                <span className="text-gray-400"> · {billingCycle}</span>
              )}
            </p>
            {lastDeployed && (
              <p className="mt-2 text-sm text-gray-400">
                Last deployed {lastDeployed}
              </p>
>>>>>>> a2f3c424
            )}
          </p>
          {lastDeployed && (
            <p className="mt-2 text-sm text-gray-400">
              Last deployed {lastDeployed}
            </p>
          )}
        </div>

        <SEOInsights
          websiteId={String(websiteForEditor._id)}
          initialScore={seoScore}
          initialLastScan={seoLastScan}
        />
      </div>

      {/* ---------- content editor ---------- */}
      <div className="mt-10 rounded-lg border border-gray-200 p-6 bg-white">
        <div className="mb-4 flex items-center justify-between">
          <h2 className="text-lg font-semibold text-gray-900">Content</h2>
          <p className="text-xs uppercase tracking-wide text-gray-400">
            Live Editing
          </p>
        </div>
        <ContentEditor website={websiteForEditor} />
      </div>
    </div>
  );
}<|MERGE_RESOLUTION|>--- conflicted
+++ resolved
@@ -5,6 +5,7 @@
 import Website, { WebsiteDocument } from "@/models/Website";
 import ContentEditor from "@/components/dashboard/ContentEditor";
 import { CompleteSetupCard } from "@/components/dashboard/CompleteSetupCard";
+import { SEOInsights } from "@/components/dashboard/SEOInsights";
 import { SEOInsights } from "@/components/dashboard/SEOInsights";
 import { isValidObjectId } from "mongoose";
 
@@ -25,12 +26,7 @@
   }).format(date);
 }
 
-<<<<<<< HEAD
 /* ---------- main page ---------- */
-=======
-
-/* ---------------------- Server Component ----------------------- */
->>>>>>> a2f3c424
 export default async function DashboardWebsitePage({
   params,
 }: {
@@ -85,7 +81,6 @@
 
   return (
     <div className="max-w-4xl px-6 py-10 mx-auto">
-<<<<<<< HEAD
       <div className="mb-8">
         <Link
           href="/dashboard"
@@ -114,75 +109,6 @@
             Plan: {sitePlan}
             {billingCycle && (
               <span className="text-gray-400"> · {billingCycle}</span>
-=======
-      <div className="rounded-2xl border border-gray-200 bg-white p-8 shadow-sm">
-        <div className="flex flex-col gap-4 md:flex-row md:items-center md:justify-between">
-          <div>
-            <h1 className="text-3xl font-semibold text-gray-900">{siteName}</h1>
-            <p className="mt-1 text-sm text-gray-500">
-              {siteSubdomain}.prosite.com
-            </p>
-          </div>
-
-          <div id="redeploy" className="flex flex-col gap-3 sm:flex-row sm:items-center">
-            <a
-              href={hasLiveSite ? deploymentUrl : "#"}
-              target="_blank"
-              rel="noopener noreferrer"
-              className={`inline-flex items-center justify-center rounded-md border px-4 py-2 text-sm font-semibold transition focus:outline-none focus:ring-2 focus:ring-gray-400 focus:ring-offset-2 ${
-                hasLiveSite
-                  ? "border-gray-300 text-gray-700 hover:bg-gray-50"
-                  : "cursor-not-allowed border-gray-200 bg-gray-100 text-gray-400 pointer-events-none"
-              }`}
-              aria-disabled={!hasLiveSite}
-            >
-              View Live Site
-            </a>
-
-            <form
-              action={`/api/websites/${websiteForEditor._id}/redeploy`}
-              method="post"
-            >
-              <button
-                type="submit"
-                className="inline-flex items-center justify-center rounded-md bg-black px-4 py-2 text-sm font-semibold text-white shadow-sm transition hover:bg-gray-800 focus-visible:outline-none focus-visible:ring-2 focus-visible:ring-black focus-visible:ring-offset-2"
-              >
-                Redeploy
-              </button>
-            </form>
-          </div>
-        </div>
-
-        <div className="mt-8">
-          <CompleteSetupCard
-            websiteId={String(websiteForEditor._id)}
-            siteStatus={siteStatus}
-            siteValues={websiteValues}
-            seoScore={seoScore}
-            plan={sitePlan.toLowerCase() as "basic" | "standard" | "premium"}
-          />
-        </div>
-
-        <div className="mt-8 grid gap-6 md:grid-cols-2">
-          {/* ---- Website Info Card ---- */}
-          <div className="rounded-lg border border-gray-200 p-6">
-            <h2 className="text-sm font-semibold uppercase tracking-wide text-gray-500">
-              Website status
-            </h2>
-            <p className="mt-3 text-lg font-semibold text-gray-900">
-              {siteStatus}
-            </p>
-            <p className="mt-1 text-sm text-gray-500">
-              Plan: {sitePlan}
-              {billingCycle && (
-                <span className="text-gray-400"> · {billingCycle}</span>
-              )}
-            </p>
-            {lastDeployed && (
-              <p className="mt-2 text-sm text-gray-400">
-                Last deployed {lastDeployed}
-              </p>
->>>>>>> a2f3c424
             )}
           </p>
           {lastDeployed && (
