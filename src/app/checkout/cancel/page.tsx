--- conflicted
+++ resolved
@@ -1,18 +1,9 @@
-<<<<<<< HEAD
 export default function CancelPage() {
   return (
     <div className="flex flex-col items-center justify-center min-h-screen">
       <h1 className="text-2xl font-bold text-red-600">❌ Payment Cancelled</h1>
       <p className="mt-4">Your payment was cancelled. Please try again.</p>
-=======
-export default function CheckoutCancelPage() {
-  return (
-    <div className="flex min-h-screen flex-col items-center justify-center bg-gray-50 px-6 py-12 text-center text-gray-900">
-      <div className="max-w-md space-y-4">
-        <h1 className="text-3xl font-semibold">Payment Cancelled</h1>
-        <p className="text-sm text-gray-600">Your checkout session was cancelled. You can return to try again at any time.</p>
-      </div>
->>>>>>> d34aa9e6
+
     </div>
   );
 }