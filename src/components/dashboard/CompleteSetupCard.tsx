"use client";

import Link from "next/link";
import { FontAwesomeIcon } from "@fortawesome/react-fontawesome";
<<<<<<< HEAD
import { faCircleCheck, faCircle as faEmptyCircle } from "@fortawesome/free-regular-svg-icons";
=======
import { faCircleCheck } from "@fortawesome/free-solid-svg-icons";
import { faCircle } from "@fortawesome/free-regular-svg-icons";
>>>>>>> a2f3c424

function hasNonEmptyContent(values: Record<string, unknown> | null | undefined) {
  if (!values) return false;

  const visited = new WeakSet<object>();

  const checkValue = (value: unknown): boolean => {
    if (value == null) return false;

    if (typeof value === "string") {
      return value.trim().length > 0;
    }

    if (typeof value === "number") {
      return !Number.isNaN(value);
    }

    if (typeof value === "boolean") {
      return value;
    }

    if (value instanceof Date) {
      return true;
    }

    if (Array.isArray(value)) {
      return value.some(checkValue);
    }

    if (typeof value === "object") {
      if (visited.has(value as object)) return false;
      visited.add(value as object);
      return Object.values(value as Record<string, unknown>).some(checkValue);
    }

    return false;
  };

  return checkValue(values);
}

export type CompleteSetupCardProps = {
  websiteId: string;
  siteStatus: string | null | undefined;
  siteValues: Record<string, unknown> | null | undefined;
  seoScore: number | null | undefined;
<<<<<<< HEAD
  plan: string | null | undefined;
=======
  plan: "basic" | "standard" | "premium";
>>>>>>> a2f3c424
};

export function CompleteSetupCard({
  websiteId,
  siteStatus,
  siteValues,
  seoScore,
  plan,
}: CompleteSetupCardProps) {
  const effectivePlan: "basic" | "standard" | "premium" =
    plan === "basic" || plan === "standard" || plan === "premium"
      ? plan
      : "basic";

  const contentDone = hasNonEmptyContent(siteValues);
  const seoDone = typeof seoScore === "number" && seoScore > 0;
  const redeployDone = siteStatus === "active";

  type Step = {
    id: string;
    label: string;
    description: string;
    completed: boolean;
    href: string;
  };

  const baseSteps: Step[] = [
    {
      id: "branding",
      label: "Branding",
      description: "Customize your logo, colors, and typography in the builder.",
      completed: true,
      href: `/builder/${websiteId}/theme`,
    },
    {
      id: "content",
      label: "Add Content",
      description: "Fill in your headlines, services, and contact information.",
      completed: contentDone,
      href: `/dashboard/${websiteId}#content-editor`,
    },
    {
      id: "seo",
      label: "Run SEO Scan",
      description: "Scan your live site to uncover optimization opportunities.",
      completed: seoDone,
      href: `/dashboard/${websiteId}#seo-insights`,
    },
    {
      id: "redeploy",
      label: "Redeploy",
      description: "Push your latest updates live once everything looks good.",
      completed: redeployDone,
      href: `/dashboard/${websiteId}#redeploy`,
    },
  ];

  const steps: Step[] = baseSteps.map((step) => {
    if (effectivePlan !== "standard") return { ...step };

    if (step.id === "content") {
      return {
        ...step,
        label: "Enhance content quality",
        description: "Refine your copy with AI-assisted suggestions in the editor.",
      };
    }

    if (step.id === "seo") {
      return {
        ...step,
        label: "Optimize SEO automatically",
        description: "Let the AI SEO assistant run scans and recommend fixes.",
      };
    }

    return { ...step };
  });

  const premiumSummary = [
    "Branding complete ✅",
    "AI SEO agent running 🤖",
    "Next strategy review 📅",
  ];

  const totalSteps =
    effectivePlan === "premium" ? premiumSummary.length : steps.length;
  const completedSteps =
    effectivePlan === "premium"
      ? premiumSummary.length
      : steps.filter((step) => step.completed).length;
  const progress =
    effectivePlan === "premium"
      ? 100
      : Math.round((completedSteps / totalSteps) * 100);

  const headerCopy: Record<
    typeof effectivePlan,
    { badge: string; title: string; description: string }
  > = {
    basic: {
      badge: "Onboarding Checklist",
      title: "Complete your website",
      description: "Finish the remaining steps below to launch with confidence.",
    },
    standard: {
      badge: "Optimization Assistant",
      title: "Keep your site momentum",
      description:
        "Monitor the workflows that keep your AI enhancements moving forward.",
    },
    premium: {
      badge: "Strategy Overview",
      title: "Your AI team is running",
      description:
        "Everything is active. Review the highlights and plan your next moves.",
    },
  };

  const showAiSeoBadge = effectivePlan === "standard" && seoDone;

  const progressLabel =
    effectivePlan === "premium" ? "Active programs" : "Progress";

  return (
    <div className="rounded-xl border border-gray-200 bg-white p-6 shadow-sm">
      <div className="flex flex-col gap-4 sm:flex-row sm:items-start sm:justify-between">
        <div>
          <p className="text-xs font-semibold uppercase tracking-wide text-gray-500">
            {headerCopy[effectivePlan].badge}
          </p>
          <h2 className="mt-1 text-xl font-semibold text-gray-900">
            {headerCopy[effectivePlan].title}
          </h2>
          <p className="mt-2 text-sm text-gray-500">
            {headerCopy[effectivePlan].description}
          </p>
          {showAiSeoBadge && (
            <span className="mt-3 inline-flex items-center rounded-full bg-green-50 px-2.5 py-1 text-xs font-medium text-green-700">
              AI SEO active
            </span>
          )}
        </div>
        <div className="sm:text-right">
          <p className="text-xs font-semibold uppercase tracking-wide text-gray-500">
            {progressLabel}
          </p>
          <p className="mt-1 text-2xl font-semibold text-gray-900">{progress}%</p>
          <p className="text-xs text-gray-400">
            {effectivePlan === "premium"
              ? `${completedSteps} of ${totalSteps} milestones active`
              : `${completedSteps} of ${totalSteps} steps complete`}
          </p>
        </div>
      </div>

      <div className="mt-6 h-2 w-full rounded-full bg-gray-100">
        <div
          className="h-2 rounded-full bg-blue-600 transition-all"
          style={{ width: `${progress}%` }}
          aria-hidden="true"
        />
      </div>

      {effectivePlan === "premium" ? (
        <div className="mt-6 space-y-4">
          <ul className="space-y-3">
            {premiumSummary.map((item) => (
              <li
                key={item}
                className="flex items-center justify-between rounded-lg border border-gray-100 bg-gray-50 px-4 py-3 text-sm font-medium text-gray-800"
              >
<<<<<<< HEAD
                {step.completed ? (
  <FontAwesomeIcon icon={faCircleCheck} className="text-green-500" />
) : (
  <FontAwesomeIcon icon={faEmptyCircle} className="text-gray-400" />
)}

              </div>
              <div>
                <p className="text-sm font-semibold text-gray-900">{step.label}</p>
                <p className="mt-1 text-sm text-gray-500">{step.description}</p>
=======
                <span>{item}</span>
              </li>
            ))}
          </ul>
          <p className="text-sm text-gray-500">
            Your AI SEO agent and content strategy are active. Check analytics for
            performance updates.
          </p>
        </div>
      ) : (
        <ul className="mt-6 space-y-4">
          {steps.map((step) => (
            <li
              key={step.id}
              className="flex items-start justify-between gap-4 rounded-lg border border-gray-100 bg-gray-50 p-4"
            >
              <div className="flex items-start gap-3">
                <div
                  className={`mt-0.5 flex h-8 w-8 items-center justify-center rounded-full border text-sm font-semibold ${
                    step.completed
                      ? "border-green-100 bg-green-50 text-green-600"
                      : "border-gray-200 bg-white text-gray-400"
                  }`}
                >
                  <FontAwesomeIcon
                    icon={step.completed ? faCircleCheck : faCircle}
                    className="h-5 w-5"
                  />
                </div>
                <div>
                  <p className="text-sm font-semibold text-gray-900">{step.label}</p>
                  <p className="mt-1 text-sm text-gray-500">{step.description}</p>
                </div>
>>>>>>> a2f3c424
              </div>

              {!step.completed && (
                <Link
                  href={step.href}
                  className="inline-flex items-center text-sm font-semibold text-blue-600 hover:text-blue-500"
                >
                  Start →
                </Link>
              )}
            </li>
          ))}
        </ul>
      )}
    </div>
  );
}<|MERGE_RESOLUTION|>--- conflicted
+++ resolved
@@ -2,12 +2,8 @@
 
 import Link from "next/link";
 import { FontAwesomeIcon } from "@fortawesome/react-fontawesome";
-<<<<<<< HEAD
+
 import { faCircleCheck, faCircle as faEmptyCircle } from "@fortawesome/free-regular-svg-icons";
-=======
-import { faCircleCheck } from "@fortawesome/free-solid-svg-icons";
-import { faCircle } from "@fortawesome/free-regular-svg-icons";
->>>>>>> a2f3c424
 
 function hasNonEmptyContent(values: Record<string, unknown> | null | undefined) {
   if (!values) return false;
@@ -54,12 +50,9 @@
   siteStatus: string | null | undefined;
   siteValues: Record<string, unknown> | null | undefined;
   seoScore: number | null | undefined;
-<<<<<<< HEAD
+
   plan: string | null | undefined;
-=======
-  plan: "basic" | "standard" | "premium";
->>>>>>> a2f3c424
-};
+
 
 export function CompleteSetupCard({
   websiteId,
@@ -231,52 +224,13 @@
                 key={item}
                 className="flex items-center justify-between rounded-lg border border-gray-100 bg-gray-50 px-4 py-3 text-sm font-medium text-gray-800"
               >
-<<<<<<< HEAD
+
                 {step.completed ? (
   <FontAwesomeIcon icon={faCircleCheck} className="text-green-500" />
 ) : (
   <FontAwesomeIcon icon={faEmptyCircle} className="text-gray-400" />
 )}
 
-              </div>
-              <div>
-                <p className="text-sm font-semibold text-gray-900">{step.label}</p>
-                <p className="mt-1 text-sm text-gray-500">{step.description}</p>
-=======
-                <span>{item}</span>
-              </li>
-            ))}
-          </ul>
-          <p className="text-sm text-gray-500">
-            Your AI SEO agent and content strategy are active. Check analytics for
-            performance updates.
-          </p>
-        </div>
-      ) : (
-        <ul className="mt-6 space-y-4">
-          {steps.map((step) => (
-            <li
-              key={step.id}
-              className="flex items-start justify-between gap-4 rounded-lg border border-gray-100 bg-gray-50 p-4"
-            >
-              <div className="flex items-start gap-3">
-                <div
-                  className={`mt-0.5 flex h-8 w-8 items-center justify-center rounded-full border text-sm font-semibold ${
-                    step.completed
-                      ? "border-green-100 bg-green-50 text-green-600"
-                      : "border-gray-200 bg-white text-gray-400"
-                  }`}
-                >
-                  <FontAwesomeIcon
-                    icon={step.completed ? faCircleCheck : faCircle}
-                    className="h-5 w-5"
-                  />
-                </div>
-                <div>
-                  <p className="text-sm font-semibold text-gray-900">{step.label}</p>
-                  <p className="mt-1 text-sm text-gray-500">{step.description}</p>
-                </div>
->>>>>>> a2f3c424
               </div>
 
               {!step.completed && (
