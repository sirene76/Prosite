--- conflicted
+++ resolved
@@ -110,11 +110,8 @@
         : toSentence(section.id)
     );
     setStorePages(sectionLabels.length > 0 ? sectionLabels : [...DEFAULT_BUILDER_PAGES]);
-<<<<<<< HEAD
   }, [metaPages, selectedTemplate.sections, setStorePages]);
-=======
-  }, [metaPages, selectedTemplate.sections]);
->>>>>>> a69748a3
+
 
   return (
     <aside
