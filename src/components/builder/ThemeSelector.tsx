"use client";

import { useMemo } from "react";
import { useBuilder } from "@/context/BuilderContext";
import { useBuilderStore } from "@/store/builderStore";

<<<<<<< HEAD
=======

>>>>>>> b2a189f7
interface ThemeOption {
  name: string;
  colors: Record<string, string>;
}

interface ThemeSelectorProps {
  themes: ThemeOption[];
}

export function ThemeSelector({ themes }: ThemeSelectorProps) {
  const { updateTheme } = useBuilder(); // ✅ use context updater
  const theme = useBuilderStore((state) => state.theme);

  const hasThemes = Array.isArray(themes) && themes.length > 0;
  const activeName = useMemo(() => {
    if (!hasThemes) return undefined;
    return themes.find((option) => isSameTheme(option.colors, theme.colors))?.name;
  }, [hasThemes, theme, themes]);

  if (!hasThemes)
    return <p className="text-sm text-slate-400">No theme variations</p>;

  return (
    <div className="flex flex-wrap gap-3">
      {themes.map((themeOption) => {
        const isActive = activeName === themeOption.name;
        return (
          <button
            key={themeOption.name}
            onClick={() =>
              updateTheme({
                colors: themeOption.colors,
                name: themeOption.name,
                label: themeOption.name,
              })
            }
            className={`px-3 py-2 rounded-lg border transition text-sm ${
              isActive
                ? "border-builder-accent/60 bg-builder-accent/10 text-builder-accent"
                : "border-gray-800/70 bg-gray-900/60 text-slate-200 hover:bg-gray-900"
            }`}
            type="button"
          >
            {themeOption.name}
          </button>
        );
      })}
    </div>
  );
}

function isSameTheme(a: Record<string, string>, b: Record<string, string>) {
  const aEntries = Object.entries(a);
  if (aEntries.length === 0) return false;
  return aEntries.every(([key, val]) => {
    const current = b[key];
    return current && current.toLowerCase() === val.toLowerCase();
  });
}<|MERGE_RESOLUTION|>--- conflicted
+++ resolved
@@ -4,10 +4,7 @@
 import { useBuilder } from "@/context/BuilderContext";
 import { useBuilderStore } from "@/store/builderStore";
 
-<<<<<<< HEAD
-=======
 
->>>>>>> b2a189f7
 interface ThemeOption {
   name: string;
   colors: Record<string, string>;
