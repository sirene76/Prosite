"use client";

import { useMemo } from "react";
import { useBuilder } from "@/context/BuilderContext";
import { useBuilderStore } from "@/store/builderStore";

<<<<<<< HEAD
=======

>>>>>>> d6c6a170
interface ThemeOption {
  name: string;
  colors: Record<string, string>;
}

interface ThemeSelectorProps {
  themes: ThemeOption[];
}

export function ThemeSelector({ themes }: ThemeSelectorProps) {
  const { updateTheme } = useBuilder(); // ✅ use context updater
  const theme = useBuilderStore((state) => state.theme);

  const hasThemes = Array.isArray(themes) && themes.length > 0;
  const activeName = useMemo(() => {
    if (!hasThemes) return undefined;
<<<<<<< HEAD
    const currentColors = theme?.colors;
    if (!currentColors) return undefined;
    return themes.find((option) => isSameTheme(option.colors, currentColors))?.name;
=======
    return themes.find((option) => isSameTheme(option.colors, theme.colors))?.name;
>>>>>>> d6c6a170
  }, [hasThemes, theme, themes]);

  if (!hasThemes)
    return <p className="text-sm text-slate-400">No theme variations</p>;

  return (
    <div className="flex flex-wrap gap-3">
      {themes.map((themeOption) => {
        const isActive = activeName === themeOption.name;
        return (
          <button
            key={themeOption.name}
            onClick={() =>
              updateTheme({
                colors: themeOption.colors,
                name: themeOption.name,
                label: themeOption.name,
              })
            }
            className={`px-3 py-2 rounded-lg border transition text-sm ${
              isActive
                ? "border-builder-accent/60 bg-builder-accent/10 text-builder-accent"
                : "border-gray-800/70 bg-gray-900/60 text-slate-200 hover:bg-gray-900"
            }`}
            type="button"
          >
            {themeOption.name}
          </button>
        );
      })}
    </div>
  );
}

<<<<<<< HEAD
function isSameTheme(
  a: Record<string, string>,
  b?: Record<string, string>
) {
  if (!b) return false;
  const aEntries = Object.entries(a ?? {});
  if (aEntries.length === 0) return false;
  return aEntries.every(([key, val]) => {
    const current = b[key];
    if (!current || !val) return false;
    return current.toLowerCase() === val.toLowerCase();
=======
function isSameTheme(a: Record<string, string>, b: Record<string, string>) {
  const aEntries = Object.entries(a);
  if (aEntries.length === 0) return false;
  return aEntries.every(([key, val]) => {
    const current = b[key];
    return current && current.toLowerCase() === val.toLowerCase();
>>>>>>> d6c6a170
  });
}<|MERGE_RESOLUTION|>--- conflicted
+++ resolved
@@ -4,10 +4,7 @@
 import { useBuilder } from "@/context/BuilderContext";
 import { useBuilderStore } from "@/store/builderStore";
 
-<<<<<<< HEAD
-=======
 
->>>>>>> d6c6a170
 interface ThemeOption {
   name: string;
   colors: Record<string, string>;
@@ -24,13 +21,7 @@
   const hasThemes = Array.isArray(themes) && themes.length > 0;
   const activeName = useMemo(() => {
     if (!hasThemes) return undefined;
-<<<<<<< HEAD
-    const currentColors = theme?.colors;
-    if (!currentColors) return undefined;
-    return themes.find((option) => isSameTheme(option.colors, currentColors))?.name;
-=======
     return themes.find((option) => isSameTheme(option.colors, theme.colors))?.name;
->>>>>>> d6c6a170
   }, [hasThemes, theme, themes]);
 
   if (!hasThemes)
@@ -65,25 +56,11 @@
   );
 }
 
-<<<<<<< HEAD
-function isSameTheme(
-  a: Record<string, string>,
-  b?: Record<string, string>
-) {
-  if (!b) return false;
-  const aEntries = Object.entries(a ?? {});
-  if (aEntries.length === 0) return false;
-  return aEntries.every(([key, val]) => {
-    const current = b[key];
-    if (!current || !val) return false;
-    return current.toLowerCase() === val.toLowerCase();
-=======
 function isSameTheme(a: Record<string, string>, b: Record<string, string>) {
   const aEntries = Object.entries(a);
   if (aEntries.length === 0) return false;
   return aEntries.every(([key, val]) => {
     const current = b[key];
     return current && current.toLowerCase() === val.toLowerCase();
->>>>>>> d6c6a170
   });
 }