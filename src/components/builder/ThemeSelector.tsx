"use client";

import { useMemo } from "react";
<<<<<<< HEAD
import { useBuilder } from "@/context/BuilderContext";
import { useBuilderStore } from "@/store/builderStore";
=======
import { useBuilderStore } from "@/context/BuilderContext";
import { useBuilder } from "@/context/BuilderContext";
>>>>>>> 135c72ad

interface ThemeOption {
  name: string;
  colors: Record<string, string>;
}

interface ThemeSelectorProps {
  themes: ThemeOption[];
}

export function ThemeSelector({ themes }: ThemeSelectorProps) {
  const { updateTheme } = useBuilder(); // ✅ use context updater
  const theme = useBuilderStore((state) => state.theme);

  const hasThemes = Array.isArray(themes) && themes.length > 0;
  const activeName = useMemo(() => {
    if (!hasThemes) return undefined;
    return themes.find((option) => isSameTheme(option.colors, theme.colors))?.name;
  }, [hasThemes, theme, themes]);

  if (!hasThemes)
    return <p className="text-sm text-slate-400">No theme variations</p>;

  return (
    <div className="flex flex-wrap gap-3">
      {themes.map((themeOption) => {
        const isActive = activeName === themeOption.name;
        return (
          <button
            key={themeOption.name}
            onClick={() =>
              updateTheme({
                colors: themeOption.colors,
                name: themeOption.name,
                label: themeOption.name,
              })
            }
            className={`px-3 py-2 rounded-lg border transition text-sm ${
              isActive
                ? "border-builder-accent/60 bg-builder-accent/10 text-builder-accent"
                : "border-gray-800/70 bg-gray-900/60 text-slate-200 hover:bg-gray-900"
            }`}
            type="button"
          >
            {themeOption.name}
          </button>
        );
      })}
    </div>
  );
}

function isSameTheme(a: Record<string, string>, b: Record<string, string>) {
  const aEntries = Object.entries(a);
  if (aEntries.length === 0) return false;
  return aEntries.every(([key, val]) => {
    const current = b[key];
    return current && current.toLowerCase() === val.toLowerCase();
  });
}<|MERGE_RESOLUTION|>--- conflicted
+++ resolved
@@ -1,13 +1,9 @@
 "use client";
 
 import { useMemo } from "react";
-<<<<<<< HEAD
 import { useBuilder } from "@/context/BuilderContext";
 import { useBuilderStore } from "@/store/builderStore";
-=======
-import { useBuilderStore } from "@/context/BuilderContext";
-import { useBuilder } from "@/context/BuilderContext";
->>>>>>> 135c72ad
+
 
 interface ThemeOption {
   name: string;
